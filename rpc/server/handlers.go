--- conflicted
+++ resolved
@@ -289,11 +289,7 @@
 	}
 }
 
-<<<<<<< HEAD
-// Block trying to write to writeChan until service stops.
-=======
 // Blocking write to writeChan until service stops.
->>>>>>> b9e143d9
 func (wsc *WSConnection) writeRPCResponse(resp RPCResponse) {
 	select {
 	case <-wsc.Quit:
